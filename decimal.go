--- conflicted
+++ resolved
@@ -9,11 +9,7 @@
 //
 // To use Decimal as part of a struct:
 //
-<<<<<<< HEAD
-//	type Struct struct {
-=======
 //	type StructName struct {
->>>>>>> 88705b71
 //	    Number Decimal
 //	}
 //
@@ -748,16 +744,6 @@
 //
 // Example:
 //
-<<<<<<< HEAD
-//	    d, err := NewFromFloat(26.1).ExpTaylor(2).String()
-//	    d.String()  // output: "216314672147.06"
-//
-//		NewFromFloat(26.1).ExpTaylor(20).String()
-//		d.String()  // output: "216314672147.05767284062928674083"
-//
-//		NewFromFloat(26.1).ExpTaylor(-10).String()
-//		d.String()  // output: "220000000000"
-=======
 //	d, err := NewFromFloat(26.1).ExpTaylor(2).String()
 //	d.String()  // output: "216314672147.06"
 //
@@ -766,7 +752,6 @@
 //
 //	NewFromFloat(26.1).ExpTaylor(-10).String()
 //	d.String()  // output: "220000000000"
->>>>>>> 88705b71
 func (d Decimal) ExpTaylor(precision int32) (Decimal, error) {
 	// Note(mwoss): Implementation can be optimized by exclusively using big.Int API only
 	if d.IsZero() {
