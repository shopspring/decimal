// Package decimal implements an arbitrary precision fixed-point decimal.
//
// The zero-value of a Decimal is 0, as you would expect.
//
// The best way to create a new Decimal is to use decimal.NewFromString, ex:
//
//	n, err := decimal.NewFromString("-123.4567")
//	n.String() // output: "-123.4567"
//
// To use Decimal as part of a struct:
//
<<<<<<< HEAD
//	type Struct struct {
=======
//	type StructName struct {
>>>>>>> 572d78e3
//	    Number Decimal
//	}
//
// Note: This can "only" represent numbers with a maximum of 2^31 digits after the decimal point.
package decimal

import (
	"database/sql/driver"
	"encoding/binary"
	"fmt"
	"math"
	"math/big"
	"regexp"
	"strconv"
	"strings"
)

// DivisionPrecision is the number of decimal places in the result when it
// doesn't divide exactly.
//
// Example:
//
//	d1 := decimal.NewFromFloat(2).Div(decimal.NewFromFloat(3))
//	d1.String() // output: "0.6666666666666667"
//	d2 := decimal.NewFromFloat(2).Div(decimal.NewFromFloat(30000))
//	d2.String() // output: "0.0000666666666667"
//	d3 := decimal.NewFromFloat(20000).Div(decimal.NewFromFloat(3))
//	d3.String() // output: "6666.6666666666666667"
//	decimal.DivisionPrecision = 3
//	d4 := decimal.NewFromFloat(2).Div(decimal.NewFromFloat(3))
//	d4.String() // output: "0.667"
var DivisionPrecision = 16

// MarshalJSONWithoutQuotes should be set to true if you want the decimal to
// be JSON marshaled as a number, instead of as a string.
// WARNING: this is dangerous for decimals with many digits, since many JSON
// unmarshallers (ex: Javascript's) will unmarshal JSON numbers to IEEE 754
// double-precision floating point numbers, which means you can potentially
// silently lose precision.
var MarshalJSONWithoutQuotes = false

// ExpMaxIterations specifies the maximum number of iterations needed to calculate
// precise natural exponent value using ExpHullAbrham method.
var ExpMaxIterations = 1000

// Zero constant, to make computations faster.
// Zero should never be compared with == or != directly, please use decimal.Equal or decimal.Cmp instead.
var Zero = New(0, 1)

var zeroInt = big.NewInt(0)
var oneInt = big.NewInt(1)
var twoInt = big.NewInt(2)
var fourInt = big.NewInt(4)
var fiveInt = big.NewInt(5)
var tenInt = big.NewInt(10)
var twentyInt = big.NewInt(20)

var factorials = []Decimal{New(1, 0)}

// Decimal represents a fixed-point decimal. It is immutable.
// number = value * 10 ^ exp
type Decimal struct {
	value *big.Int

	// NOTE(vadim): this must be an int32, because we cast it to float64 during
	// calculations. If exp is 64 bit, we might lose precision.
	// If we cared about being able to represent every possible decimal, we
	// could make exp a *big.Int but it would hurt performance and numbers
	// like that are unrealistic.
	exp int32
}

// New returns a new fixed-point decimal, value * 10 ^ exp.
func New(value int64, exp int32) Decimal {
	return Decimal{
		value: big.NewInt(value),
		exp:   exp,
	}
}

// NewFromInt converts an int64 to Decimal.
//
// Example:
//
//	NewFromInt(123).String() // output: "123"
//	NewFromInt(-10).String() // output: "-10"
func NewFromInt(value int64) Decimal {
	return Decimal{
		value: big.NewInt(value),
		exp:   0,
	}
}

// NewFromInt32 converts an int32 to Decimal.
//
// Example:
//
//	NewFromInt(123).String() // output: "123"
//	NewFromInt(-10).String() // output: "-10"
func NewFromInt32(value int32) Decimal {
	return Decimal{
		value: big.NewInt(int64(value)),
		exp:   0,
	}
}

// NewFromBigInt returns a new Decimal from a big.Int, value * 10 ^ exp
func NewFromBigInt(value *big.Int, exp int32) Decimal {
	return Decimal{
		value: new(big.Int).Set(value),
		exp:   exp,
	}
}

// NewFromString returns a new Decimal from a string representation.
// Trailing zeroes are not trimmed.
//
// Example:
//
//	d, err := NewFromString("-123.45")
//	d2, err := NewFromString(".0001")
//	d3, err := NewFromString("1.47000")
func NewFromString(value string) (Decimal, error) {
	originalInput := value
	var intString string
	var exp int64

	// Check if number is using scientific notation
	eIndex := strings.IndexAny(value, "Ee")
	if eIndex != -1 {
		expInt, err := strconv.ParseInt(value[eIndex+1:], 10, 32)
		if err != nil {
			if e, ok := err.(*strconv.NumError); ok && e.Err == strconv.ErrRange {
				return Decimal{}, fmt.Errorf("can't convert %s to decimal: fractional part too long", value)
			}
			return Decimal{}, fmt.Errorf("can't convert %s to decimal: exponent is not numeric", value)
		}
		value = value[:eIndex]
		exp = expInt
	}

	pIndex := -1
	vLen := len(value)
	for i := 0; i < vLen; i++ {
		if value[i] == '.' {
			if pIndex > -1 {
				return Decimal{}, fmt.Errorf("can't convert %s to decimal: too many .s", value)
			}
			pIndex = i
		}
	}

	if pIndex == -1 {
		// There is no decimal point, we can just parse the original string as
		// an int
		intString = value
	} else {
		if pIndex+1 < vLen {
			intString = value[:pIndex] + value[pIndex+1:]
		} else {
			intString = value[:pIndex]
		}
		expInt := -len(value[pIndex+1:])
		exp += int64(expInt)
	}

	var dValue *big.Int
	// strconv.ParseInt is faster than new(big.Int).SetString so this is just a shortcut for strings we know won't overflow
	if len(intString) <= 18 {
		parsed64, err := strconv.ParseInt(intString, 10, 64)
		if err != nil {
			return Decimal{}, fmt.Errorf("can't convert %s to decimal", value)
		}
		dValue = big.NewInt(parsed64)
	} else {
		dValue = new(big.Int)
		_, ok := dValue.SetString(intString, 10)
		if !ok {
			return Decimal{}, fmt.Errorf("can't convert %s to decimal", value)
		}
	}

	if exp < math.MinInt32 || exp > math.MaxInt32 {
		// NOTE(vadim): I doubt a string could realistically be this long
		return Decimal{}, fmt.Errorf("can't convert %s to decimal: fractional part too long", originalInput)
	}

	return Decimal{
		value: dValue,
		exp:   int32(exp),
	}, nil
}

// NewFromFormattedString returns a new Decimal from a formatted string representation.
// The second argument - replRegexp, is a regular expression that is used to find characters that should be
// removed from given decimal string representation. All matched characters will be replaced with an empty string.
//
// Example:
//
//	r := regexp.MustCompile("[$,]")
//	d1, err := NewFromFormattedString("$5,125.99", r)
//
//	r2 := regexp.MustCompile("[_]")
//	d2, err := NewFromFormattedString("1_000_000", r2)
//
//	r3 := regexp.MustCompile("[USD\\s]")
//	d3, err := NewFromFormattedString("5000 USD", r3)
func NewFromFormattedString(value string, replRegexp *regexp.Regexp) (Decimal, error) {
	parsedValue := replRegexp.ReplaceAllString(value, "")
	d, err := NewFromString(parsedValue)
	if err != nil {
		return Decimal{}, err
	}
	return d, nil
}

// RequireFromString returns a new Decimal from a string representation
// or panics if NewFromString had returned an error.
//
// Example:
//
//	d := RequireFromString("-123.45")
//	d2 := RequireFromString(".0001")
func RequireFromString(value string) Decimal {
	dec, err := NewFromString(value)
	if err != nil {
		panic(err)
	}
	return dec
}

// NewFromFloat converts a float64 to Decimal.
//
// The converted number will contain the number of significant digits that can be
// represented in a float with reliable roundtrip.
// This is typically 15 digits, but may be more in some cases.
// See https://www.exploringbinary.com/decimal-precision-of-binary-floating-point-numbers/ for more information.
//
// For slightly faster conversion, use NewFromFloatWithExponent where you can specify the precision in absolute terms.
//
// NOTE: this will panic on NaN, +/-inf
func NewFromFloat(value float64) Decimal {
	if value == 0 {
		return New(0, 0)
	}
	return newFromFloat(value, math.Float64bits(value), &float64info)
}

// NewFromFloat32 converts a float32 to Decimal.
//
// The converted number will contain the number of significant digits that can be
// represented in a float with reliable roundtrip.
// This is typically 6-8 digits depending on the input.
// See https://www.exploringbinary.com/decimal-precision-of-binary-floating-point-numbers/ for more information.
//
// For slightly faster conversion, use NewFromFloatWithExponent where you can specify the precision in absolute terms.
//
// NOTE: this will panic on NaN, +/-inf
func NewFromFloat32(value float32) Decimal {
	if value == 0 {
		return New(0, 0)
	}
	// XOR is workaround for https://github.com/golang/go/issues/26285
	a := math.Float32bits(value) ^ 0x80808080
	return newFromFloat(float64(value), uint64(a)^0x80808080, &float32info)
}

func newFromFloat(val float64, bits uint64, flt *floatInfo) Decimal {
	if math.IsNaN(val) || math.IsInf(val, 0) {
		panic(fmt.Sprintf("Cannot create a Decimal from %v", val))
	}
	exp := int(bits>>flt.mantbits) & (1<<flt.expbits - 1)
	mant := bits & (uint64(1)<<flt.mantbits - 1)

	switch exp {
	case 0:
		// denormalized
		exp++

	default:
		// add implicit top bit
		mant |= uint64(1) << flt.mantbits
	}
	exp += flt.bias

	var d decimal
	d.Assign(mant)
	d.Shift(exp - int(flt.mantbits))
	d.neg = bits>>(flt.expbits+flt.mantbits) != 0

	roundShortest(&d, mant, exp, flt)
	// If less than 19 digits, we can do calculation in an int64.
	if d.nd < 19 {
		tmp := int64(0)
		m := int64(1)
		for i := d.nd - 1; i >= 0; i-- {
			tmp += m * int64(d.d[i]-'0')
			m *= 10
		}
		if d.neg {
			tmp *= -1
		}
		return Decimal{value: big.NewInt(tmp), exp: int32(d.dp) - int32(d.nd)}
	}
	dValue := new(big.Int)
	dValue, ok := dValue.SetString(string(d.d[:d.nd]), 10)
	if ok {
		return Decimal{value: dValue, exp: int32(d.dp) - int32(d.nd)}
	}

	return NewFromFloatWithExponent(val, int32(d.dp)-int32(d.nd))
}

// NewFromFloatWithExponent converts a float64 to Decimal, with an arbitrary
// number of fractional digits.
//
// Example:
//
//	NewFromFloatWithExponent(123.456, -2).String() // output: "123.46"
func NewFromFloatWithExponent(value float64, exp int32) Decimal {
	if math.IsNaN(value) || math.IsInf(value, 0) {
		panic(fmt.Sprintf("Cannot create a Decimal from %v", value))
	}

	bits := math.Float64bits(value)
	mant := bits & (1<<52 - 1)
	exp2 := int32((bits >> 52) & (1<<11 - 1))
	sign := bits >> 63

	if exp2 == 0 {
		// specials
		if mant == 0 {
			return Decimal{}
		}
		// subnormal
		exp2++
	} else {
		// normal
		mant |= 1 << 52
	}

	exp2 -= 1023 + 52

	// normalizing base-2 values
	for mant&1 == 0 {
		mant = mant >> 1
		exp2++
	}

	// maximum number of fractional base-10 digits to represent 2^N exactly cannot be more than -N if N<0
	if exp < 0 && exp < exp2 {
		if exp2 < 0 {
			exp = exp2
		} else {
			exp = 0
		}
	}

	// representing 10^M * 2^N as 5^M * 2^(M+N)
	exp2 -= exp

	temp := big.NewInt(1)
	dMant := big.NewInt(int64(mant))

	// applying 5^M
	if exp > 0 {
		temp = temp.SetInt64(int64(exp))
		temp = temp.Exp(fiveInt, temp, nil)
	} else if exp < 0 {
		temp = temp.SetInt64(-int64(exp))
		temp = temp.Exp(fiveInt, temp, nil)
		dMant = dMant.Mul(dMant, temp)
		temp = temp.SetUint64(1)
	}

	// applying 2^(M+N)
	if exp2 > 0 {
		dMant = dMant.Lsh(dMant, uint(exp2))
	} else if exp2 < 0 {
		temp = temp.Lsh(temp, uint(-exp2))
	}

	// rounding and downscaling
	if exp > 0 || exp2 < 0 {
		halfDown := new(big.Int).Rsh(temp, 1)
		dMant = dMant.Add(dMant, halfDown)
		dMant = dMant.Quo(dMant, temp)
	}

	if sign == 1 {
		dMant = dMant.Neg(dMant)
	}

	return Decimal{
		value: dMant,
		exp:   exp,
	}
}

// Copy returns a copy of decimal with the same value and exponent, but a different pointer to value.
func (d Decimal) Copy() Decimal {
	d.ensureInitialized()
	return Decimal{
		value: new(big.Int).Set(d.value),
		exp:   d.exp,
	}
}

// rescale returns a rescaled version of the decimal. Returned
// decimal may be less precise if the given exponent is bigger
// than the initial exponent of the Decimal.
// NOTE: this will truncate, NOT round
//
// Example:
//
//	d := New(12345, -4)
//	d2 := d.rescale(-1)
//	d3 := d2.rescale(-4)
//	println(d1)
//	println(d2)
//	println(d3)
//
// Output:
//
//	1.2345
//	1.2
//	1.2000
func (d Decimal) rescale(exp int32) Decimal {
	d.ensureInitialized()

	if d.exp == exp {
		return Decimal{
			new(big.Int).Set(d.value),
			d.exp,
		}
	}

	// NOTE(vadim): must convert exps to float64 before - to prevent overflow
	diff := math.Abs(float64(exp) - float64(d.exp))
	value := new(big.Int).Set(d.value)

	expScale := new(big.Int).Exp(tenInt, big.NewInt(int64(diff)), nil)
	if exp > d.exp {
		value = value.Quo(value, expScale)
	} else if exp < d.exp {
		value = value.Mul(value, expScale)
	}

	return Decimal{
		value: value,
		exp:   exp,
	}
}

// Abs returns the absolute value of the decimal.
func (d Decimal) Abs() Decimal {
	if !d.IsNegative() {
		return d
	}
	d.ensureInitialized()
	d2Value := new(big.Int).Abs(d.value)
	return Decimal{
		value: d2Value,
		exp:   d.exp,
	}
}

// Add returns d + d2.
func (d Decimal) Add(d2 Decimal) Decimal {
	rd, rd2 := RescalePair(d, d2)

	d3Value := new(big.Int).Add(rd.value, rd2.value)
	return Decimal{
		value: d3Value,
		exp:   rd.exp,
	}
}

// Sub returns d - d2.
func (d Decimal) Sub(d2 Decimal) Decimal {
	rd, rd2 := RescalePair(d, d2)

	d3Value := new(big.Int).Sub(rd.value, rd2.value)
	return Decimal{
		value: d3Value,
		exp:   rd.exp,
	}
}

// Neg returns -d.
func (d Decimal) Neg() Decimal {
	d.ensureInitialized()
	val := new(big.Int).Neg(d.value)
	return Decimal{
		value: val,
		exp:   d.exp,
	}
}

// Mul returns d * d2.
func (d Decimal) Mul(d2 Decimal) Decimal {
	d.ensureInitialized()
	d2.ensureInitialized()

	expInt64 := int64(d.exp) + int64(d2.exp)
	if expInt64 > math.MaxInt32 || expInt64 < math.MinInt32 {
		// NOTE(vadim): better to panic than give incorrect results, as
		// Decimals are usually used for money
		panic(fmt.Sprintf("exponent %v overflows an int32!", expInt64))
	}

	d3Value := new(big.Int).Mul(d.value, d2.value)
	return Decimal{
		value: d3Value,
		exp:   int32(expInt64),
	}
}

// Shift shifts the decimal in base 10.
// It shifts left when shift is positive and right if shift is negative.
// In simpler terms, the given value for shift is added to the exponent
// of the decimal.
func (d Decimal) Shift(shift int32) Decimal {
	d.ensureInitialized()
	return Decimal{
		value: new(big.Int).Set(d.value),
		exp:   d.exp + shift,
	}
}

// Div returns d / d2. If it doesn't divide exactly, the result will have
// DivisionPrecision digits after the decimal point.
func (d Decimal) Div(d2 Decimal) Decimal {
	return d.DivRound(d2, int32(DivisionPrecision))
}

// QuoRem does division with remainder
// d.QuoRem(d2,precision) returns quotient q and remainder r such that
//
//	d = d2 * q + r, q an integer multiple of 10^(-precision)
//	0 <= r < abs(d2) * 10 ^(-precision) if d>=0
//	0 >= r > -abs(d2) * 10 ^(-precision) if d<0
//
// Note that precision<0 is allowed as input.
func (d Decimal) QuoRem(d2 Decimal, precision int32) (Decimal, Decimal) {
	d.ensureInitialized()
	d2.ensureInitialized()
	if d2.value.Sign() == 0 {
		panic("decimal division by 0")
	}
	scale := -precision
	e := int64(d.exp - d2.exp - scale)
	if e > math.MaxInt32 || e < math.MinInt32 {
		panic("overflow in decimal QuoRem")
	}
	var aa, bb, expo big.Int
	var scalerest int32
	// d = a 10^ea
	// d2 = b 10^eb
	if e < 0 {
		aa = *d.value
		expo.SetInt64(-e)
		bb.Exp(tenInt, &expo, nil)
		bb.Mul(d2.value, &bb)
		scalerest = d.exp
		// now aa = a
		//     bb = b 10^(scale + eb - ea)
	} else {
		expo.SetInt64(e)
		aa.Exp(tenInt, &expo, nil)
		aa.Mul(d.value, &aa)
		bb = *d2.value
		scalerest = scale + d2.exp
		// now aa = a ^ (ea - eb - scale)
		//     bb = b
	}
	var q, r big.Int
	q.QuoRem(&aa, &bb, &r)
	dq := Decimal{value: &q, exp: scale}
	dr := Decimal{value: &r, exp: scalerest}
	return dq, dr
}

// DivRound divides and rounds to a given precision
// i.e. to an integer multiple of 10^(-precision)
//
//	for a positive quotient digit 5 is rounded up, away from 0
//	if the quotient is negative then digit 5 is rounded down, away from 0
//
// Note that precision<0 is allowed as input.
func (d Decimal) DivRound(d2 Decimal, precision int32) Decimal {
	// QuoRem already checks initialization
	q, r := d.QuoRem(d2, precision)
	// the actual rounding decision is based on comparing r*10^precision and d2/2
	// instead compare 2 r 10 ^precision and d2
	var rv2 big.Int
	rv2.Abs(r.value)
	rv2.Lsh(&rv2, 1)
	// now rv2 = abs(r.value) * 2
	r2 := Decimal{value: &rv2, exp: r.exp + precision}
	// r2 is now 2 * r * 10 ^ precision
	var c = r2.Cmp(d2.Abs())

	if c < 0 {
		return q
	}

	if d.value.Sign()*d2.value.Sign() < 0 {
		return q.Sub(New(1, -precision))
	}

	return q.Add(New(1, -precision))
}

// Mod returns d % d2.
func (d Decimal) Mod(d2 Decimal) Decimal {
	quo := d.DivRound(d2, -d.exp+1).Truncate(0)
	return d.Sub(d2.Mul(quo))
}

// Pow returns d to the power d2
func (d Decimal) Pow(d2 Decimal) Decimal {
	var temp Decimal
	if d2.IntPart() == 0 {
		return NewFromFloat(1)
	}
	temp = d.Pow(d2.Div(NewFromFloat(2)))
	if d2.IntPart()%2 == 0 {
		return temp.Mul(temp)
	}
	if d2.IntPart() > 0 {
		return temp.Mul(temp).Mul(d)
	}
	return temp.Mul(temp).Div(d)
}

// ExpHullAbrham calculates the natural exponent of decimal (e to the power of d) using Hull-Abraham algorithm.
// OverallPrecision argument specifies the overall precision of the result (integer part + decimal part).
//
// ExpHullAbrham is faster than ExpTaylor for small precision values, but it is much slower for large precision values.
//
// Example:
//
//	NewFromFloat(26.1).ExpHullAbrham(2).String()    // output: "220000000000"
//	NewFromFloat(26.1).ExpHullAbrham(20).String()   // output: "216314672147.05767284"
func (d Decimal) ExpHullAbrham(overallPrecision uint32) (Decimal, error) {
	// Algorithm based on Variable precision exponential function.
	// ACM Transactions on Mathematical Software by T. E. Hull & A. Abrham.
	if d.IsZero() {
		return Decimal{oneInt, 0}, nil
	}

	currentPrecision := overallPrecision

	// Algorithm does not work if currentPrecision * 23 < |x|.
	// Precision is automatically increased in such cases, so the value can be calculated precisely.
	// If newly calculated precision is higher than ExpMaxIterations the currentPrecision will not be changed.
	f := d.Abs().InexactFloat64()
	if ncp := f / 23; ncp > float64(currentPrecision) && ncp < float64(ExpMaxIterations) {
		currentPrecision = uint32(math.Ceil(ncp))
	}

	// fail if abs(d) beyond an over/underflow threshold
	overflowThreshold := New(23*int64(currentPrecision), 0)
	if d.Abs().Cmp(overflowThreshold) > 0 {
		return Decimal{}, fmt.Errorf("over/underflow threshold, exp(x) cannot be calculated precisely")
	}

	// Return 1 if abs(d) small enough; this also avoids later over/underflow
	overflowThreshold2 := New(9, -int32(currentPrecision)-1)
	if d.Abs().Cmp(overflowThreshold2) <= 0 {
		return Decimal{oneInt, d.exp}, nil
	}

	// t is the smallest integer >= 0 such that the corresponding abs(d/k) < 1
	t := d.exp + int32(d.NumDigits()) // Add d.NumDigits because the paper assumes that d.value [0.1, 1)

	if t < 0 {
		t = 0
	}

	k := New(1, t)                                     // reduction factor
	r := Decimal{new(big.Int).Set(d.value), d.exp - t} // reduced argument
	p := int32(currentPrecision) + t + 2               // precision for calculating the sum

	// Determine n, the number of therms for calculating sum
	// use first Newton step (1.435p - 1.182) / log10(p/abs(r))
	// for solving appropriate equation, along with directed
	// roundings and simple rational bound for log10(p/abs(r))
	rf := r.Abs().InexactFloat64()
	pf := float64(p)
	nf := math.Ceil((1.453*pf - 1.182) / math.Log10(pf/rf))
	if nf > float64(ExpMaxIterations) || math.IsNaN(nf) {
		return Decimal{}, fmt.Errorf("exact value cannot be calculated in <=ExpMaxIterations iterations")
	}
	n := int64(nf)

	tmp := New(0, 0)
	sum := New(1, 0)
	one := New(1, 0)
	for i := n - 1; i > 0; i-- {
		tmp.value.SetInt64(i)
		sum = sum.Mul(r.DivRound(tmp, p))
		sum = sum.Add(one)
	}

	ki := k.IntPart()
	res := New(1, 0)
	for i := ki; i > 0; i-- {
		res = res.Mul(sum)
	}

	resNumDigits := int32(res.NumDigits())

	var roundDigits int32
	if resNumDigits > abs(res.exp) {
		roundDigits = int32(currentPrecision) - resNumDigits - res.exp
	} else {
		roundDigits = int32(currentPrecision)
	}

	res = res.Round(roundDigits)

	return res, nil
}

// ExpTaylor calculates the natural exponent of decimal (e to the power of d) using Taylor series expansion.
// Precision argument specifies how precise the result must be (number of digits after decimal point).
// Negative precision is allowed.
//
// ExpTaylor is much faster for large precision values than ExpHullAbrham.
//
// Example:
//
//	d, err := NewFromFloat(26.1).ExpTaylor(2).String()
//	d.String()  // output: "216314672147.06"
//
//	NewFromFloat(26.1).ExpTaylor(20).String()
//	d.String()  // output: "216314672147.05767284062928674083"
//
//	NewFromFloat(26.1).ExpTaylor(-10).String()
//	d.String()  // output: "220000000000"
func (d Decimal) ExpTaylor(precision int32) (Decimal, error) {
	// Note(mwoss): Implementation can be optimized by exclusively using big.Int API only
	if d.IsZero() {
		return Decimal{oneInt, 0}.Round(precision), nil
	}

	var epsilon Decimal
	var divPrecision int32
	if precision < 0 {
		epsilon = New(1, -1)
		divPrecision = 8
	} else {
		epsilon = New(1, -precision-1)
		divPrecision = precision + 1
	}

	decAbs := d.Abs()
	pow := d.Abs()
	factorial := New(1, 0)

	result := New(1, 0)

	for i := int64(1); ; {
		step := pow.DivRound(factorial, divPrecision)
		result = result.Add(step)

		// Stop Taylor series when current step is smaller than epsilon
		if step.Cmp(epsilon) < 0 {
			break
		}

		pow = pow.Mul(decAbs)

		i++

		// Calculate next factorial number or retrieve cached value
		if len(factorials) >= int(i) && !factorials[i-1].IsZero() {
			factorial = factorials[i-1]
		} else {
			// To avoid any race conditions, firstly the zero value is appended to a slice to create
			// a spot for newly calculated factorial. After that, the zero value is replaced by calculated
			// factorial using the index notation.
			factorial = factorials[i-2].Mul(New(i, 0))
			factorials = append(factorials, Zero)
			factorials[i-1] = factorial
		}
	}

	if d.Sign() < 0 {
		result = New(1, 0).DivRound(result, precision+1)
	}

	result = result.Round(precision)
	return result, nil
}

// Ln calculates natural logarithm of d.
// Precision argument specifies how precise the result must be (number of digits after decimal point).
// Negative precision is allowed.
//
// Example:
//
//	d1, err := NewFromFloat(13.3).Ln(2)
//	d1.String()  // output: "2.59"
//
//	d2, err := NewFromFloat(579.161).Ln(10)
//	d2.String()  // output: "6.3615805046"
func (d Decimal) Ln(precision int32) (Decimal, error) {
	// Algorithm based on The Use of Iteration Methods for Approximating the Natural Logarithm,
	// James F. Epperson, The American Mathematical Monthly, Vol. 96, No. 9, November 1989, pp. 831-835.
	if d.IsNegative() {
		return Decimal{}, fmt.Errorf("cannot calculate natural logarithm for negative decimals")
	}

	if d.IsZero() {
		return Decimal{}, fmt.Errorf("cannot represent natural logarithm of 0, result: -infinity")
	}

	calcPrecision := precision + 2
	z := d.Copy()

	var comp1, comp3, comp2, comp4, reduceAdjust Decimal
	comp1 = z.Sub(Decimal{oneInt, 0})
	comp3 = Decimal{oneInt, -1}

	// for decimal in range [0.9, 1.1] where ln(d) is close to 0
	usePowerSeries := false

	if comp1.Abs().Cmp(comp3) <= 0 {
		usePowerSeries = true
	} else {
		// reduce input decimal to range [0.1, 1)
		expDelta := int32(z.NumDigits()) + z.exp
		z.exp -= expDelta

		// Input decimal was reduced by factor of 10^expDelta, thus we will need to add
		// ln(10^expDelta) = expDelta * ln(10)
		// to the result to compensate that
		ln10 := ln10.withPrecision(calcPrecision)
		reduceAdjust = NewFromInt32(expDelta)
		reduceAdjust = reduceAdjust.Mul(ln10)

		comp1 = z.Sub(Decimal{oneInt, 0})

		if comp1.Abs().Cmp(comp3) <= 0 {
			usePowerSeries = true
		} else {
			// initial estimate using floats
			zFloat := z.InexactFloat64()
			comp1 = NewFromFloat(math.Log(zFloat))
		}
	}

	epsilon := Decimal{oneInt, -calcPrecision}

	if usePowerSeries {
		// Power Series - https://en.wikipedia.org/wiki/Logarithm#Power_series
		// Calculating n-th term of formula: ln(z+1) = 2 sum [ 1 / (2n+1) * (z / (z+2))^(2n+1) ]
		// until the difference between current and next term is smaller than epsilon.
		// Coverage quite fast for decimals close to 1.0

		// z + 2
		comp2 = comp1.Add(Decimal{twoInt, 0})
		// z / (z + 2)
		comp3 = comp1.DivRound(comp2, calcPrecision)
		// 2 * (z / (z + 2))
		comp1 = comp3.Add(comp3)
		comp2 = comp1.Copy()

		for n := 1; ; n++ {
			// 2 * (z / (z+2))^(2n+1)
			comp2 = comp2.Mul(comp3).Mul(comp3)

			// 1 / (2n+1) * 2 * (z / (z+2))^(2n+1)
			comp4 = NewFromInt(int64(2*n + 1))
			comp4 = comp2.DivRound(comp4, calcPrecision)

			// comp1 = 2 sum [ 1 / (2n+1) * (z / (z+2))^(2n+1) ]
			comp1 = comp1.Add(comp4)

			if comp4.Abs().Cmp(epsilon) <= 0 {
				break
			}
		}
	} else {
		// Halley's Iteration.
		// Calculating n-th term of formula: a_(n+1) = a_n - 2 * (exp(a_n) - z) / (exp(a_n) + z),
		// until the difference between current and next term is smaller than epsilon
		for {
			// exp(a_n)
			comp3, _ = comp1.ExpTaylor(calcPrecision)
			// exp(a_n) - z
			comp2 = comp3.Sub(z)
			// 2 * (exp(a_n) - z)
			comp2 = comp2.Add(comp2)
			// exp(a_n) + z
			comp4 = comp3.Add(z)
			// 2 * (exp(a_n) - z) / (exp(a_n) + z)
			comp3 = comp2.DivRound(comp4, calcPrecision)
			// comp1 = a_(n+1) = a_n - 2 * (exp(a_n) - z) / (exp(a_n) + z)
			comp1 = comp1.Sub(comp3)

			if comp3.Abs().Cmp(epsilon) <= 0 {
				break
			}
		}
	}

	comp1 = comp1.Add(reduceAdjust)

	return comp1.Round(precision), nil
}

// NumDigits returns the number of digits of the decimal coefficient (d.Value)
// Note: Current implementation is extremely slow for large decimals and/or decimals with large fractional part
func (d Decimal) NumDigits() int {
	// Note(mwoss): It can be optimized, unnecessary cast of big.Int to string
	if d.IsNegative() {
		return len(d.value.String()) - 1
	}
	return len(d.value.String())
}

// IsInteger returns true when decimal can be represented as an integer value, otherwise, it returns false.
func (d Decimal) IsInteger() bool {
	// The most typical case, all decimal with exponent higher or equal 0 can be represented as integer
	if d.exp >= 0 {
		return true
	}
	// When the exponent is negative we have to check every number after the decimal place
	// If all of them are zeroes, we are sure that given decimal can be represented as an integer
	var r big.Int
	q := new(big.Int).Set(d.value)
	for z := abs(d.exp); z > 0; z-- {
		q.QuoRem(q, tenInt, &r)
		if r.Cmp(zeroInt) != 0 {
			return false
		}
	}
	return true
}

// Abs calculates absolute value of any int32. Used for calculating absolute value of decimal's exponent.
func abs(n int32) int32 {
	if n < 0 {
		return -n
	}
	return n
}

// Cmp compares the numbers represented by d and d2 and returns:
//
//	-1 if d <  d2
//	 0 if d == d2
//	+1 if d >  d2
func (d Decimal) Cmp(d2 Decimal) int {
	d.ensureInitialized()
	d2.ensureInitialized()

	if d.exp == d2.exp {
		return d.value.Cmp(d2.value)
	}

	rd, rd2 := RescalePair(d, d2)

	return rd.value.Cmp(rd2.value)
}

// Equal returns whether the numbers represented by d and d2 are equal.
func (d Decimal) Equal(d2 Decimal) bool {
	return d.Cmp(d2) == 0
}

// Deprecated: Equals is deprecated, please use Equal method instead.
func (d Decimal) Equals(d2 Decimal) bool {
	return d.Equal(d2)
}

// GreaterThan (GT) returns true when d is greater than d2.
func (d Decimal) GreaterThan(d2 Decimal) bool {
	return d.Cmp(d2) == 1
}

// GreaterThanOrEqual (GTE) returns true when d is greater than or equal to d2.
func (d Decimal) GreaterThanOrEqual(d2 Decimal) bool {
	cmp := d.Cmp(d2)
	return cmp == 1 || cmp == 0
}

// LessThan (LT) returns true when d is less than d2.
func (d Decimal) LessThan(d2 Decimal) bool {
	return d.Cmp(d2) == -1
}

// LessThanOrEqual (LTE) returns true when d is less than or equal to d2.
func (d Decimal) LessThanOrEqual(d2 Decimal) bool {
	cmp := d.Cmp(d2)
	return cmp == -1 || cmp == 0
}

// Sign returns:
//
//	-1 if d <  0
//	 0 if d == 0
//	+1 if d >  0
func (d Decimal) Sign() int {
	if d.value == nil {
		return 0
	}
	return d.value.Sign()
}

// IsPositive return
//
//	true if d > 0
//	false if d == 0
//	false if d < 0
func (d Decimal) IsPositive() bool {
	return d.Sign() == 1
}

// IsNegative return
//
//	true if d < 0
//	false if d == 0
//	false if d > 0
func (d Decimal) IsNegative() bool {
	return d.Sign() == -1
}

// IsZero return
//
//	true if d == 0
//	false if d > 0
//	false if d < 0
func (d Decimal) IsZero() bool {
	return d.Sign() == 0
}

// Exponent returns the exponent, or scale component of the decimal.
func (d Decimal) Exponent() int32 {
	return d.exp
}

// Coefficient returns the coefficient of the decimal. It is scaled by 10^Exponent()
func (d Decimal) Coefficient() *big.Int {
	d.ensureInitialized()
	// we copy the coefficient so that mutating the result does not mutate the Decimal.
	return new(big.Int).Set(d.value)
}

// CoefficientInt64 returns the coefficient of the decimal as int64. It is scaled by 10^Exponent()
// If coefficient cannot be represented in an int64, the result will be undefined.
func (d Decimal) CoefficientInt64() int64 {
	d.ensureInitialized()
	return d.value.Int64()
}

// IntPart returns the integer component of the decimal.
func (d Decimal) IntPart() int64 {
	scaledD := d.rescale(0)
	return scaledD.value.Int64()
}

// BigInt returns integer component of the decimal as a BigInt.
func (d Decimal) BigInt() *big.Int {
	scaledD := d.rescale(0)
	i := &big.Int{}
	i.SetString(scaledD.String(), 10)
	return i
}

// BigFloat returns decimal as BigFloat.
// Be aware that casting decimal to BigFloat might cause a loss of precision.
func (d Decimal) BigFloat() *big.Float {
	f := &big.Float{}
	f.SetString(d.String())
	return f
}

// Rat returns a rational number representation of the decimal.
func (d Decimal) Rat() *big.Rat {
	d.ensureInitialized()
	if d.exp <= 0 {
		// NOTE(vadim): must negate after casting to prevent int32 overflow
		denom := new(big.Int).Exp(tenInt, big.NewInt(-int64(d.exp)), nil)
		return new(big.Rat).SetFrac(d.value, denom)
	}

	mul := new(big.Int).Exp(tenInt, big.NewInt(int64(d.exp)), nil)
	num := new(big.Int).Mul(d.value, mul)
	return new(big.Rat).SetFrac(num, oneInt)
}

// Float64 returns the nearest float64 value for d and a bool indicating
// whether f represents d exactly.
// For more details, see the documentation for big.Rat.Float64
func (d Decimal) Float64() (f float64, exact bool) {
	return d.Rat().Float64()
}

// InexactFloat64 returns the nearest float64 value for d.
// It doesn't indicate if the returned value represents d exactly.
func (d Decimal) InexactFloat64() float64 {
	f, _ := d.Float64()
	return f
}

// String returns the string representation of the decimal
// with the fixed point.
//
// Example:
//
//	d := New(-12345, -3)
//	println(d.String())
//
// Output:
//
//	-12.345
func (d Decimal) String() string {
	return d.string(true)
}

// StringFixed returns a rounded fixed-point string with places digits after
// the decimal point.
//
// Example:
//
//	NewFromFloat(0).StringFixed(2) // output: "0.00"
//	NewFromFloat(0).StringFixed(0) // output: "0"
//	NewFromFloat(5.45).StringFixed(0) // output: "5"
//	NewFromFloat(5.45).StringFixed(1) // output: "5.5"
//	NewFromFloat(5.45).StringFixed(2) // output: "5.45"
//	NewFromFloat(5.45).StringFixed(3) // output: "5.450"
//	NewFromFloat(545).StringFixed(-1) // output: "550"
func (d Decimal) StringFixed(places int32) string {
	rounded := d.Round(places)
	return rounded.string(false)
}

// StringFixedBank returns a banker rounded fixed-point string with places digits
// after the decimal point.
//
// Example:
//
//	NewFromFloat(0).StringFixedBank(2) // output: "0.00"
//	NewFromFloat(0).StringFixedBank(0) // output: "0"
//	NewFromFloat(5.45).StringFixedBank(0) // output: "5"
//	NewFromFloat(5.45).StringFixedBank(1) // output: "5.4"
//	NewFromFloat(5.45).StringFixedBank(2) // output: "5.45"
//	NewFromFloat(5.45).StringFixedBank(3) // output: "5.450"
//	NewFromFloat(545).StringFixedBank(-1) // output: "540"
func (d Decimal) StringFixedBank(places int32) string {
	rounded := d.RoundBank(places)
	return rounded.string(false)
}

// StringFixedCash returns a Swedish/Cash rounded fixed-point string. For
// more details see the documentation at function RoundCash.
func (d Decimal) StringFixedCash(interval uint8) string {
	rounded := d.RoundCash(interval)
	return rounded.string(false)
}

// Round rounds the decimal to places decimal places.
// If places < 0, it will round the integer part to the nearest 10^(-places).
//
// Example:
//
//	NewFromFloat(5.45).Round(1).String() // output: "5.5"
//	NewFromFloat(545).Round(-1).String() // output: "550"
func (d Decimal) Round(places int32) Decimal {
	if d.exp == -places {
		return d
	}
	// truncate to places + 1
	ret := d.rescale(-places - 1)

	// add sign(d) * 0.5
	if ret.value.Sign() < 0 {
		ret.value.Sub(ret.value, fiveInt)
	} else {
		ret.value.Add(ret.value, fiveInt)
	}

	// floor for positive numbers, ceil for negative numbers
	_, m := ret.value.DivMod(ret.value, tenInt, new(big.Int))
	ret.exp++
	if ret.value.Sign() < 0 && m.Cmp(zeroInt) != 0 {
		ret.value.Add(ret.value, oneInt)
	}

	return ret
}

// RoundCeil rounds the decimal towards +infinity.
//
// Example:
//
//	NewFromFloat(545).RoundCeil(-2).String()   // output: "600"
//	NewFromFloat(500).RoundCeil(-2).String()   // output: "500"
//	NewFromFloat(1.1001).RoundCeil(2).String() // output: "1.11"
<<<<<<< HEAD
//	NewFromFloat(-1.454).RoundCeil(1).String() // output: "-1.5"
=======
//	NewFromFloat(-1.454).RoundCeil(1).String() // output: "-1.4"
>>>>>>> 572d78e3
func (d Decimal) RoundCeil(places int32) Decimal {
	if d.exp >= -places {
		return d
	}

	rescaled := d.rescale(-places)
	if d.Equal(rescaled) {
		return d
	}

	if d.value.Sign() > 0 {
		rescaled.value.Add(rescaled.value, oneInt)
	}

	return rescaled
}

// RoundFloor rounds the decimal towards -infinity.
//
// Example:
//
//	NewFromFloat(545).RoundFloor(-2).String()   // output: "500"
//	NewFromFloat(-500).RoundFloor(-2).String()   // output: "-500"
//	NewFromFloat(1.1001).RoundFloor(2).String() // output: "1.1"
<<<<<<< HEAD
//	NewFromFloat(-1.454).RoundFloor(1).String() // output: "-1.4"
=======
//	NewFromFloat(-1.454).RoundFloor(1).String() // output: "-1.5"
>>>>>>> 572d78e3
func (d Decimal) RoundFloor(places int32) Decimal {
	if d.exp >= -places {
		return d
	}

	rescaled := d.rescale(-places)
	if d.Equal(rescaled) {
		return d
	}

	if d.value.Sign() < 0 {
		rescaled.value.Sub(rescaled.value, oneInt)
	}

	return rescaled
}

// RoundUp rounds the decimal away from zero.
//
// Example:
//
//	NewFromFloat(545).RoundUp(-2).String()   // output: "600"
//	NewFromFloat(500).RoundUp(-2).String()   // output: "500"
//	NewFromFloat(1.1001).RoundUp(2).String() // output: "1.11"
<<<<<<< HEAD
//	NewFromFloat(-1.454).RoundUp(1).String() // output: "-1.4"
=======
//	NewFromFloat(-1.454).RoundUp(1).String() // output: "-1.5"
>>>>>>> 572d78e3
func (d Decimal) RoundUp(places int32) Decimal {
	if d.exp >= -places {
		return d
	}

	rescaled := d.rescale(-places)
	if d.Equal(rescaled) {
		return d
	}

	if d.value.Sign() > 0 {
		rescaled.value.Add(rescaled.value, oneInt)
	} else if d.value.Sign() < 0 {
		rescaled.value.Sub(rescaled.value, oneInt)
	}

	return rescaled
}

// RoundDown rounds the decimal towards zero.
//
// Example:
//
//	NewFromFloat(545).RoundDown(-2).String()   // output: "500"
//	NewFromFloat(-500).RoundDown(-2).String()   // output: "-500"
//	NewFromFloat(1.1001).RoundDown(2).String() // output: "1.1"
<<<<<<< HEAD
//	NewFromFloat(-1.454).RoundDown(1).String() // output: "-1.5"
=======
//	NewFromFloat(-1.454).RoundDown(1).String() // output: "-1.4"
>>>>>>> 572d78e3
func (d Decimal) RoundDown(places int32) Decimal {
	if d.exp >= -places {
		return d
	}

	rescaled := d.rescale(-places)
	if d.Equal(rescaled) {
		return d
	}
	return rescaled
}

// RoundBank rounds the decimal to places decimal places.
// If the final digit to round is equidistant from the nearest two integers the
// rounded value is taken as the even number
//
// If places < 0, it will round the integer part to the nearest 10^(-places).
//
// Examples:
//
//	NewFromFloat(5.45).RoundBank(1).String() // output: "5.4"
//	NewFromFloat(545).RoundBank(-1).String() // output: "540"
//	NewFromFloat(5.46).RoundBank(1).String() // output: "5.5"
//	NewFromFloat(546).RoundBank(-1).String() // output: "550"
//	NewFromFloat(5.55).RoundBank(1).String() // output: "5.6"
//	NewFromFloat(555).RoundBank(-1).String() // output: "560"
func (d Decimal) RoundBank(places int32) Decimal {

	round := d.Round(places)
	remainder := d.Sub(round).Abs()

	half := New(5, -places-1)
	if remainder.Cmp(half) == 0 && round.value.Bit(0) != 0 {
		if round.value.Sign() < 0 {
			round.value.Add(round.value, oneInt)
		} else {
			round.value.Sub(round.value, oneInt)
		}
	}

	return round
}

// RoundCash aka Cash/Penny/öre rounding rounds decimal to a specific
// interval. The amount payable for a cash transaction is rounded to the nearest
// multiple of the minimum currency unit available. The following intervals are
// available: 5, 10, 25, 50 and 100; any other number throws a panic.
//
//	  5:   5 cent rounding 3.43 => 3.45
//	 10:  10 cent rounding 3.45 => 3.50 (5 gets rounded up)
//	 25:  25 cent rounding 3.41 => 3.50
//	 50:  50 cent rounding 3.75 => 4.00
//	100: 100 cent rounding 3.50 => 4.00
//
// For more details: https://en.wikipedia.org/wiki/Cash_rounding
func (d Decimal) RoundCash(interval uint8) Decimal {
	var iVal *big.Int
	switch interval {
	case 5:
		iVal = twentyInt
	case 10:
		iVal = tenInt
	case 25:
		iVal = fourInt
	case 50:
		iVal = twoInt
	case 100:
		iVal = oneInt
	default:
		panic(
			fmt.Sprintf(
				"Decimal does not support this Cash rounding interval `%d`. Supported: 5, 10, 25, 50, 100",
				interval,
			),
		)
	}
	dVal := Decimal{
		value: iVal,
	}

	// TODO: optimize those calculations to reduce the high allocations (~29 allocs).
	return d.Mul(dVal).Round(0).Div(dVal).Truncate(2)
}

// Floor returns the nearest integer value less than or equal to d.
func (d Decimal) Floor() Decimal {
	d.ensureInitialized()

	if d.exp >= 0 {
		return d
	}

	exp := big.NewInt(10)

	// NOTE(vadim): must negate after casting to prevent int32 overflow
	exp.Exp(exp, big.NewInt(-int64(d.exp)), nil)

	z := new(big.Int).Div(d.value, exp)
	return Decimal{value: z, exp: 0}
}

// Ceil returns the nearest integer value greater than or equal to d.
func (d Decimal) Ceil() Decimal {
	d.ensureInitialized()

	if d.exp >= 0 {
		return d
	}

	exp := big.NewInt(10)

	// NOTE(vadim): must negate after casting to prevent int32 overflow
	exp.Exp(exp, big.NewInt(-int64(d.exp)), nil)

	z, m := new(big.Int).DivMod(d.value, exp, new(big.Int))
	if m.Cmp(zeroInt) != 0 {
		z.Add(z, oneInt)
	}
	return Decimal{value: z, exp: 0}
}

// Truncate truncates off digits from the number, without rounding.
//
// NOTE: precision is the last digit that will not be truncated (must be >= 0).
//
// Example:
//
//	decimal.NewFromString("123.456").Truncate(2).String() // "123.45"
func (d Decimal) Truncate(precision int32) Decimal {
	d.ensureInitialized()
	if precision >= 0 && -precision > d.exp {
		return d.rescale(-precision)
	}
	return d
}

// UnmarshalJSON implements the json.Unmarshaler interface.
func (d *Decimal) UnmarshalJSON(decimalBytes []byte) error {
	if string(decimalBytes) == "null" {
		return nil
	}

	str, err := unquoteIfQuoted(decimalBytes)
	if err != nil {
		return fmt.Errorf("error decoding string '%s': %s", decimalBytes, err)
	}

	decimal, err := NewFromString(str)
	*d = decimal
	if err != nil {
		return fmt.Errorf("error decoding string '%s': %s", str, err)
	}
	return nil
}

// MarshalJSON implements the json.Marshaler interface.
func (d Decimal) MarshalJSON() ([]byte, error) {
	var str string
	if MarshalJSONWithoutQuotes {
		str = d.String()
	} else {
		str = "\"" + d.String() + "\""
	}
	return []byte(str), nil
}

// UnmarshalBinary implements the encoding.BinaryUnmarshaler interface. As a string representation
// is already used when encoding to text, this method stores that string as []byte
func (d *Decimal) UnmarshalBinary(data []byte) error {
	// Verify we have at least 4 bytes for the exponent. The GOB encoded value
	// may be empty.
	if len(data) < 4 {
		return fmt.Errorf("error decoding binary %v: expected at least 4 bytes, got %d", data, len(data))
	}

	// Extract the exponent
	d.exp = int32(binary.BigEndian.Uint32(data[:4]))

	// Extract the value
	d.value = new(big.Int)
	if err := d.value.GobDecode(data[4:]); err != nil {
		return fmt.Errorf("error decoding binary %v: %s", data, err)
	}

	return nil
}

// MarshalBinary implements the encoding.BinaryMarshaler interface.
func (d Decimal) MarshalBinary() (data []byte, err error) {
	// Write the exponent first since it's a fixed size
	v1 := make([]byte, 4)
	binary.BigEndian.PutUint32(v1, uint32(d.exp))

	// Add the value
	var v2 []byte
	if v2, err = d.value.GobEncode(); err != nil {
		return
	}

	// Return the byte array
	data = append(v1, v2...)
	return
}

// Scan implements the sql.Scanner interface for database deserialization.
func (d *Decimal) Scan(value interface{}) error {
	// first try to see if the data is stored in database as a Numeric datatype
	switch v := value.(type) {

	case float32:
		*d = NewFromFloat(float64(v))
		return nil

	case float64:
		// numeric in sqlite3 sends us float64
		*d = NewFromFloat(v)
		return nil

	case int64:
		// at least in sqlite3 when the value is 0 in db, the data is sent
		// to us as an int64 instead of a float64 ...
		*d = New(v, 0)
		return nil

	default:
		// default is trying to interpret value stored as string
		str, err := unquoteIfQuoted(v)
		if err != nil {
			return err
		}
		*d, err = NewFromString(str)
		return err
	}
}

// Value implements the driver.Valuer interface for database serialization.
func (d Decimal) Value() (driver.Value, error) {
	return d.String(), nil
}

// UnmarshalText implements the encoding.TextUnmarshaler interface for XML
// deserialization.
func (d *Decimal) UnmarshalText(text []byte) error {
	str := string(text)

	dec, err := NewFromString(str)
	*d = dec
	if err != nil {
		return fmt.Errorf("error decoding string '%s': %s", str, err)
	}

	return nil
}

// MarshalText implements the encoding.TextMarshaler interface for XML
// serialization.
func (d Decimal) MarshalText() (text []byte, err error) {
	return []byte(d.String()), nil
}

// GobEncode implements the gob.GobEncoder interface for gob serialization.
func (d Decimal) GobEncode() ([]byte, error) {
	return d.MarshalBinary()
}

// GobDecode implements the gob.GobDecoder interface for gob serialization.
func (d *Decimal) GobDecode(data []byte) error {
	return d.UnmarshalBinary(data)
}

// StringScaled first scales the decimal then calls .String() on it.
//
// Deprecated: buggy and unintuitive. Use StringFixed instead.
func (d Decimal) StringScaled(exp int32) string {
	return d.rescale(exp).String()
}

func (d Decimal) string(trimTrailingZeros bool) string {
	if d.exp >= 0 {
		return d.rescale(0).value.String()
	}

	abs := new(big.Int).Abs(d.value)
	str := abs.String()

	var intPart, fractionalPart string

	// NOTE(vadim): this cast to int will cause bugs if d.exp == INT_MIN
	// and you are on a 32-bit machine. Won't fix this super-edge case.
	dExpInt := int(d.exp)
	if len(str) > -dExpInt {
		intPart = str[:len(str)+dExpInt]
		fractionalPart = str[len(str)+dExpInt:]
	} else {
		intPart = "0"

		num0s := -dExpInt - len(str)
		fractionalPart = strings.Repeat("0", num0s) + str
	}

	if trimTrailingZeros {
		i := len(fractionalPart) - 1
		for ; i >= 0; i-- {
			if fractionalPart[i] != '0' {
				break
			}
		}
		fractionalPart = fractionalPart[:i+1]
	}

	number := intPart
	if len(fractionalPart) > 0 {
		number += "." + fractionalPart
	}

	if d.value.Sign() < 0 {
		return "-" + number
	}

	return number
}

func (d *Decimal) ensureInitialized() {
	if d.value == nil {
		d.value = new(big.Int)
	}
}

// Min returns the smallest Decimal that was passed in the arguments.
//
// To call this function with an array, you must do:
//
//	Min(arr[0], arr[1:]...)
//
// This makes it harder to accidentally call Min with 0 arguments.
func Min(first Decimal, rest ...Decimal) Decimal {
	ans := first
	for _, item := range rest {
		if item.Cmp(ans) < 0 {
			ans = item
		}
	}
	return ans
}

// Max returns the largest Decimal that was passed in the arguments.
//
// To call this function with an array, you must do:
//
//	Max(arr[0], arr[1:]...)
//
// This makes it harder to accidentally call Max with 0 arguments.
func Max(first Decimal, rest ...Decimal) Decimal {
	ans := first
	for _, item := range rest {
		if item.Cmp(ans) > 0 {
			ans = item
		}
	}
	return ans
}

// Sum returns the combined total of the provided first and rest Decimals
func Sum(first Decimal, rest ...Decimal) Decimal {
	total := first
	for _, item := range rest {
		total = total.Add(item)
	}

	return total
}

// Avg returns the average value of the provided first and rest Decimals
func Avg(first Decimal, rest ...Decimal) Decimal {
	count := New(int64(len(rest)+1), 0)
	sum := Sum(first, rest...)
	return sum.Div(count)
}

// RescalePair rescales two decimals to common exponential value (minimal exp of both decimals)
func RescalePair(d1 Decimal, d2 Decimal) (Decimal, Decimal) {
	d1.ensureInitialized()
	d2.ensureInitialized()

	if d1.exp == d2.exp {
		return d1, d2
	}

	baseScale := min(d1.exp, d2.exp)
	if baseScale != d1.exp {
		return d1.rescale(baseScale), d2
	}
	return d1, d2.rescale(baseScale)
}

func min(x, y int32) int32 {
	if x >= y {
		return y
	}
	return x
}

func unquoteIfQuoted(value interface{}) (string, error) {
	var bytes []byte

	switch v := value.(type) {
	case string:
		bytes = []byte(v)
	case []byte:
		bytes = v
	default:
		return "", fmt.Errorf(
			"could not convert value '%+v' to byte array of type '%T'",
			value, value,
		)
	}

	// If the amount is quoted, strip the quotes
	if len(bytes) > 2 && bytes[0] == '"' && bytes[len(bytes)-1] == '"' {
		bytes = bytes[1 : len(bytes)-1]
	}
	return string(bytes), nil
}

// NullDecimal represents a nullable decimal with compatibility for
// scanning null values from the database.
type NullDecimal struct {
	Decimal Decimal
	Valid   bool
}

func NewNullDecimal(d Decimal) NullDecimal {
	return NullDecimal{
		Decimal: d,
		Valid:   true,
	}
}

// Scan implements the sql.Scanner interface for database deserialization.
func (d *NullDecimal) Scan(value interface{}) error {
	if value == nil {
		d.Valid = false
		return nil
	}
	d.Valid = true
	return d.Decimal.Scan(value)
}

// Value implements the driver.Valuer interface for database serialization.
func (d NullDecimal) Value() (driver.Value, error) {
	if !d.Valid {
		return nil, nil
	}
	return d.Decimal.Value()
}

// UnmarshalJSON implements the json.Unmarshaler interface.
func (d *NullDecimal) UnmarshalJSON(decimalBytes []byte) error {
	if string(decimalBytes) == "null" {
		d.Valid = false
		return nil
	}
	d.Valid = true
	return d.Decimal.UnmarshalJSON(decimalBytes)
}

// MarshalJSON implements the json.Marshaler interface.
func (d NullDecimal) MarshalJSON() ([]byte, error) {
	if !d.Valid {
		return []byte("null"), nil
	}
	return d.Decimal.MarshalJSON()
}

// UnmarshalText implements the encoding.TextUnmarshaler interface for XML
// deserialization
func (d *NullDecimal) UnmarshalText(text []byte) error {
	str := string(text)

	// check for empty XML or XML without body e.g., <tag></tag>
	if str == "" {
		d.Valid = false
		return nil
	}
	if err := d.Decimal.UnmarshalText(text); err != nil {
		d.Valid = false
		return err
	}
	d.Valid = true
	return nil
}

// MarshalText implements the encoding.TextMarshaler interface for XML
// serialization.
func (d NullDecimal) MarshalText() (text []byte, err error) {
	if !d.Valid {
		return []byte{}, nil
	}
	return d.Decimal.MarshalText()
}

// Trig functions

// Atan returns the arctangent, in radians, of x.
func (d Decimal) Atan() Decimal {
	if d.Equal(NewFromFloat(0.0)) {
		return d
	}
	if d.GreaterThan(NewFromFloat(0.0)) {
		return d.satan()
	}
	return d.Neg().satan().Neg()
}

func (d Decimal) xatan() Decimal {
	P0 := NewFromFloat(-8.750608600031904122785e-01)
	P1 := NewFromFloat(-1.615753718733365076637e+01)
	P2 := NewFromFloat(-7.500855792314704667340e+01)
	P3 := NewFromFloat(-1.228866684490136173410e+02)
	P4 := NewFromFloat(-6.485021904942025371773e+01)
	Q0 := NewFromFloat(2.485846490142306297962e+01)
	Q1 := NewFromFloat(1.650270098316988542046e+02)
	Q2 := NewFromFloat(4.328810604912902668951e+02)
	Q3 := NewFromFloat(4.853903996359136964868e+02)
	Q4 := NewFromFloat(1.945506571482613964425e+02)
	z := d.Mul(d)
	b1 := P0.Mul(z).Add(P1).Mul(z).Add(P2).Mul(z).Add(P3).Mul(z).Add(P4).Mul(z)
	b2 := z.Add(Q0).Mul(z).Add(Q1).Mul(z).Add(Q2).Mul(z).Add(Q3).Mul(z).Add(Q4)
	z = b1.Div(b2)
	z = d.Mul(z).Add(d)
	return z
}

// satan reduces its argument (known to be positive)
// to the range [0, 0.66] and calls xatan.
func (d Decimal) satan() Decimal {
	Morebits := NewFromFloat(6.123233995736765886130e-17) // pi/2 = PIO2 + Morebits
	Tan3pio8 := NewFromFloat(2.41421356237309504880)      // tan(3*pi/8)
	pi := NewFromFloat(3.14159265358979323846264338327950288419716939937510582097494459)

	if d.LessThanOrEqual(NewFromFloat(0.66)) {
		return d.xatan()
	}
	if d.GreaterThan(Tan3pio8) {
		return pi.Div(NewFromFloat(2.0)).Sub(NewFromFloat(1.0).Div(d).xatan()).Add(Morebits)
	}
	return pi.Div(NewFromFloat(4.0)).Add((d.Sub(NewFromFloat(1.0)).Div(d.Add(NewFromFloat(1.0)))).xatan()).Add(NewFromFloat(0.5).Mul(Morebits))
}

// sin coefficients
var _sin = [...]Decimal{
	NewFromFloat(1.58962301576546568060e-10), // 0x3de5d8fd1fd19ccd
	NewFromFloat(-2.50507477628578072866e-8), // 0xbe5ae5e5a9291f5d
	NewFromFloat(2.75573136213857245213e-6),  // 0x3ec71de3567d48a1
	NewFromFloat(-1.98412698295895385996e-4), // 0xbf2a01a019bfdf03
	NewFromFloat(8.33333333332211858878e-3),  // 0x3f8111111110f7d0
	NewFromFloat(-1.66666666666666307295e-1), // 0xbfc5555555555548
}

// Sin returns the sine of the radian argument x.
func (d Decimal) Sin() Decimal {
	PI4A := NewFromFloat(7.85398125648498535156e-1)                             // 0x3fe921fb40000000, Pi/4 split into three parts
	PI4B := NewFromFloat(3.77489470793079817668e-8)                             // 0x3e64442d00000000,
	PI4C := NewFromFloat(2.69515142907905952645e-15)                            // 0x3ce8469898cc5170,
	M4PI := NewFromFloat(1.273239544735162542821171882678754627704620361328125) // 4/pi

	if d.Equal(NewFromFloat(0.0)) {
		return d
	}
	// make argument positive but save the sign
	sign := false
	if d.LessThan(NewFromFloat(0.0)) {
		d = d.Neg()
		sign = true
	}

	j := d.Mul(M4PI).IntPart()    // integer part of x/(Pi/4), as integer for tests on the phase angle
	y := NewFromFloat(float64(j)) // integer part of x/(Pi/4), as float

	// map zeros to origin
	if j&1 == 1 {
		j++
		y = y.Add(NewFromFloat(1.0))
	}
	j &= 7 // octant modulo 2Pi radians (360 degrees)
	// reflect in x axis
	if j > 3 {
		sign = !sign
		j -= 4
	}
	z := d.Sub(y.Mul(PI4A)).Sub(y.Mul(PI4B)).Sub(y.Mul(PI4C)) // Extended precision modular arithmetic
	zz := z.Mul(z)

	if j == 1 || j == 2 {
		w := zz.Mul(zz).Mul(_cos[0].Mul(zz).Add(_cos[1]).Mul(zz).Add(_cos[2]).Mul(zz).Add(_cos[3]).Mul(zz).Add(_cos[4]).Mul(zz).Add(_cos[5]))
		y = NewFromFloat(1.0).Sub(NewFromFloat(0.5).Mul(zz)).Add(w)
	} else {
		y = z.Add(z.Mul(zz).Mul(_sin[0].Mul(zz).Add(_sin[1]).Mul(zz).Add(_sin[2]).Mul(zz).Add(_sin[3]).Mul(zz).Add(_sin[4]).Mul(zz).Add(_sin[5])))
	}
	if sign {
		y = y.Neg()
	}
	return y
}

// cos coefficients
var _cos = [...]Decimal{
	NewFromFloat(-1.13585365213876817300e-11), // 0xbda8fa49a0861a9b
	NewFromFloat(2.08757008419747316778e-9),   // 0x3e21ee9d7b4e3f05
	NewFromFloat(-2.75573141792967388112e-7),  // 0xbe927e4f7eac4bc6
	NewFromFloat(2.48015872888517045348e-5),   // 0x3efa01a019c844f5
	NewFromFloat(-1.38888888888730564116e-3),  // 0xbf56c16c16c14f91
	NewFromFloat(4.16666666666665929218e-2),   // 0x3fa555555555554b
}

// Cos returns the cosine of the radian argument x.
func (d Decimal) Cos() Decimal {

	PI4A := NewFromFloat(7.85398125648498535156e-1)                             // 0x3fe921fb40000000, Pi/4 split into three parts
	PI4B := NewFromFloat(3.77489470793079817668e-8)                             // 0x3e64442d00000000,
	PI4C := NewFromFloat(2.69515142907905952645e-15)                            // 0x3ce8469898cc5170,
	M4PI := NewFromFloat(1.273239544735162542821171882678754627704620361328125) // 4/pi

	// make argument positive
	sign := false
	if d.LessThan(NewFromFloat(0.0)) {
		d = d.Neg()
	}

	j := d.Mul(M4PI).IntPart()    // integer part of x/(Pi/4), as integer for tests on the phase angle
	y := NewFromFloat(float64(j)) // integer part of x/(Pi/4), as float

	// map zeros to origin
	if j&1 == 1 {
		j++
		y = y.Add(NewFromFloat(1.0))
	}
	j &= 7 // octant modulo 2Pi radians (360 degrees)
	// reflect in x axis
	if j > 3 {
		sign = !sign
		j -= 4
	}
	if j > 1 {
		sign = !sign
	}

	z := d.Sub(y.Mul(PI4A)).Sub(y.Mul(PI4B)).Sub(y.Mul(PI4C)) // Extended precision modular arithmetic
	zz := z.Mul(z)

	if j == 1 || j == 2 {
		y = z.Add(z.Mul(zz).Mul(_sin[0].Mul(zz).Add(_sin[1]).Mul(zz).Add(_sin[2]).Mul(zz).Add(_sin[3]).Mul(zz).Add(_sin[4]).Mul(zz).Add(_sin[5])))
	} else {
		w := zz.Mul(zz).Mul(_cos[0].Mul(zz).Add(_cos[1]).Mul(zz).Add(_cos[2]).Mul(zz).Add(_cos[3]).Mul(zz).Add(_cos[4]).Mul(zz).Add(_cos[5]))
		y = NewFromFloat(1.0).Sub(NewFromFloat(0.5).Mul(zz)).Add(w)
	}
	if sign {
		y = y.Neg()
	}
	return y
}

var _tanP = [...]Decimal{
	NewFromFloat(-1.30936939181383777646e+4), // 0xc0c992d8d24f3f38
	NewFromFloat(1.15351664838587416140e+6),  // 0x413199eca5fc9ddd
	NewFromFloat(-1.79565251976484877988e+7), // 0xc1711fead3299176
}
var _tanQ = [...]Decimal{
	NewFromFloat(1.00000000000000000000e+0),
	NewFromFloat(1.36812963470692954678e+4),  //0x40cab8a5eeb36572
	NewFromFloat(-1.32089234440210967447e+6), //0xc13427bc582abc96
	NewFromFloat(2.50083801823357915839e+7),  //0x4177d98fc2ead8ef
	NewFromFloat(-5.38695755929454629881e+7), //0xc189afe03cbe5a31
}

// Tan returns the tangent of the radian argument x.
func (d Decimal) Tan() Decimal {

	PI4A := NewFromFloat(7.85398125648498535156e-1)                             // 0x3fe921fb40000000, Pi/4 split into three parts
	PI4B := NewFromFloat(3.77489470793079817668e-8)                             // 0x3e64442d00000000,
	PI4C := NewFromFloat(2.69515142907905952645e-15)                            // 0x3ce8469898cc5170,
	M4PI := NewFromFloat(1.273239544735162542821171882678754627704620361328125) // 4/pi

	if d.Equal(NewFromFloat(0.0)) {
		return d
	}

	// make argument positive but save the sign
	sign := false
	if d.LessThan(NewFromFloat(0.0)) {
		d = d.Neg()
		sign = true
	}

	j := d.Mul(M4PI).IntPart()    // integer part of x/(Pi/4), as integer for tests on the phase angle
	y := NewFromFloat(float64(j)) // integer part of x/(Pi/4), as float

	// map zeros to origin
	if j&1 == 1 {
		j++
		y = y.Add(NewFromFloat(1.0))
	}

	z := d.Sub(y.Mul(PI4A)).Sub(y.Mul(PI4B)).Sub(y.Mul(PI4C)) // Extended precision modular arithmetic
	zz := z.Mul(z)

	if zz.GreaterThan(NewFromFloat(1e-14)) {
		w := zz.Mul(_tanP[0].Mul(zz).Add(_tanP[1]).Mul(zz).Add(_tanP[2]))
		x := zz.Add(_tanQ[1]).Mul(zz).Add(_tanQ[2]).Mul(zz).Add(_tanQ[3]).Mul(zz).Add(_tanQ[4])
		y = z.Add(z.Mul(w.Div(x)))
	} else {
		y = z
	}
	if j&2 == 2 {
		y = NewFromFloat(-1.0).Div(y)
	}
	if sign {
		y = y.Neg()
	}
	return y
}<|MERGE_RESOLUTION|>--- conflicted
+++ resolved
@@ -9,11 +9,7 @@
 //
 // To use Decimal as part of a struct:
 //
-<<<<<<< HEAD
-//	type Struct struct {
-=======
 //	type StructName struct {
->>>>>>> 572d78e3
 //	    Number Decimal
 //	}
 //
@@ -1218,11 +1214,7 @@
 //	NewFromFloat(545).RoundCeil(-2).String()   // output: "600"
 //	NewFromFloat(500).RoundCeil(-2).String()   // output: "500"
 //	NewFromFloat(1.1001).RoundCeil(2).String() // output: "1.11"
-<<<<<<< HEAD
-//	NewFromFloat(-1.454).RoundCeil(1).String() // output: "-1.5"
-=======
 //	NewFromFloat(-1.454).RoundCeil(1).String() // output: "-1.4"
->>>>>>> 572d78e3
 func (d Decimal) RoundCeil(places int32) Decimal {
 	if d.exp >= -places {
 		return d
@@ -1247,11 +1239,7 @@
 //	NewFromFloat(545).RoundFloor(-2).String()   // output: "500"
 //	NewFromFloat(-500).RoundFloor(-2).String()   // output: "-500"
 //	NewFromFloat(1.1001).RoundFloor(2).String() // output: "1.1"
-<<<<<<< HEAD
-//	NewFromFloat(-1.454).RoundFloor(1).String() // output: "-1.4"
-=======
 //	NewFromFloat(-1.454).RoundFloor(1).String() // output: "-1.5"
->>>>>>> 572d78e3
 func (d Decimal) RoundFloor(places int32) Decimal {
 	if d.exp >= -places {
 		return d
@@ -1276,11 +1264,7 @@
 //	NewFromFloat(545).RoundUp(-2).String()   // output: "600"
 //	NewFromFloat(500).RoundUp(-2).String()   // output: "500"
 //	NewFromFloat(1.1001).RoundUp(2).String() // output: "1.11"
-<<<<<<< HEAD
-//	NewFromFloat(-1.454).RoundUp(1).String() // output: "-1.4"
-=======
 //	NewFromFloat(-1.454).RoundUp(1).String() // output: "-1.5"
->>>>>>> 572d78e3
 func (d Decimal) RoundUp(places int32) Decimal {
 	if d.exp >= -places {
 		return d
@@ -1307,11 +1291,7 @@
 //	NewFromFloat(545).RoundDown(-2).String()   // output: "500"
 //	NewFromFloat(-500).RoundDown(-2).String()   // output: "-500"
 //	NewFromFloat(1.1001).RoundDown(2).String() // output: "1.1"
-<<<<<<< HEAD
-//	NewFromFloat(-1.454).RoundDown(1).String() // output: "-1.5"
-=======
 //	NewFromFloat(-1.454).RoundDown(1).String() // output: "-1.4"
->>>>>>> 572d78e3
 func (d Decimal) RoundDown(places int32) Decimal {
 	if d.exp >= -places {
 		return d
